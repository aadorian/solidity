/*
    This file is part of cpp-ethereum.

    cpp-ethereum is free software: you can redistribute it and/or modify
    it under the terms of the GNU General Public License as published by
    the Free Software Foundation, either version 3 of the License, or
    (at your option) any later version.

    cpp-ethereum is distributed in the hope that it will be useful,
    but WITHOUT ANY WARRANTY; without even the implied warranty of
    MERCHANTABILITY or FITNESS FOR A PARTICULAR PURPOSE.  See the
    GNU General Public License for more details.

    You should have received a copy of the GNU General Public License
    along with cpp-ethereum.  If not, see <http://www.gnu.org/licenses/>.
*/
/**
 * @author Christian <c@ethdev.com>
 * @date 2014
 * Pretty-printer for the abstract syntax tree (the "pretty" is arguable), used for debugging.
 */

#pragma once

#include <ostream>
#include <libsolidity/ASTVisitor.h>

namespace dev
{
namespace solidity
{

<<<<<<< HEAD
/// Pretty-printer for the abstract syntax tree (the "pretty" is arguable) for debugging purposes.
=======
/**
 * Pretty-printer for the abstract syntax tree (the "pretty" is arguable) for debugging purposes.
 */
>>>>>>> c45495af
class ASTPrinter: public ASTVisitor
{
public:
	/// Create a printer for the given abstract syntax tree. If the source is specified,
	/// the corresponding parts of the source are printed with each node.
	ASTPrinter(ASTPointer<ASTNode> const& _ast, std::string const& _source = std::string());
	/// Output the string representation of the AST to _stream.
	void print(std::ostream& _stream);

	bool visit(ContractDefinition& _node) override;
	bool visit(StructDefinition& _node) override;
	bool visit(ParameterList& _node) override;
	bool visit(FunctionDefinition& _node) override;
	bool visit(VariableDeclaration& _node) override;
	bool visit(TypeName& _node) override;
	bool visit(ElementaryTypeName& _node) override;
	bool visit(UserDefinedTypeName& _node) override;
	bool visit(Mapping& _node) override;
	bool visit(Statement& _node) override;
	bool visit(Block& _node) override;
	bool visit(IfStatement& _node) override;
	bool visit(BreakableStatement& _node) override;
	bool visit(WhileStatement& _node) override;
	bool visit(Continue& _node) override;
	bool visit(Break& _node) override;
	bool visit(Return& _node) override;
	bool visit(VariableDefinition& _node) override;
	bool visit(ExpressionStatement& _node) override;
	bool visit(Expression& _node) override;
	bool visit(Assignment& _node) override;
	bool visit(UnaryOperation& _node) override;
	bool visit(BinaryOperation& _node) override;
	bool visit(FunctionCall& _node) override;
	bool visit(MemberAccess& _node) override;
	bool visit(IndexAccess& _node) override;
	bool visit(PrimaryExpression& _node) override;
	bool visit(Identifier& _node) override;
	bool visit(ElementaryTypeNameExpression& _node) override;
	bool visit(Literal& _node) override;

	void endVisit(ASTNode& _node) override;
	void endVisit(ContractDefinition&) override;
	void endVisit(StructDefinition&) override;
	void endVisit(ParameterList&) override;
	void endVisit(FunctionDefinition&) override;
	void endVisit(VariableDeclaration&) override;
	void endVisit(TypeName&) override;
	void endVisit(ElementaryTypeName&) override;
	void endVisit(UserDefinedTypeName&) override;
	void endVisit(Mapping&) override;
	void endVisit(Statement&) override;
	void endVisit(Block&) override;
	void endVisit(IfStatement&) override;
	void endVisit(BreakableStatement&) override;
	void endVisit(WhileStatement&) override;
	void endVisit(Continue&) override;
	void endVisit(Break&) override;
	void endVisit(Return&) override;
	void endVisit(VariableDefinition&) override;
	void endVisit(ExpressionStatement&) override;
	void endVisit(Expression&) override;
	void endVisit(Assignment&) override;
	void endVisit(UnaryOperation&) override;
	void endVisit(BinaryOperation&) override;
	void endVisit(FunctionCall&) override;
	void endVisit(MemberAccess&) override;
	void endVisit(IndexAccess&) override;
	void endVisit(PrimaryExpression&) override;
	void endVisit(Identifier&) override;
	void endVisit(ElementaryTypeNameExpression&) override;
	void endVisit(Literal&) override;

private:
	void printSourcePart(ASTNode const& _node);
	void printType(Expression const& _expression);
	std::string getIndentation() const;
	void writeLine(std::string const& _line);
	bool goDeeper() { m_indentation++; return true; }

	int m_indentation;
	std::string m_source;
	ASTPointer<ASTNode> m_ast;
	std::ostream* m_ostream;
};

}
}<|MERGE_RESOLUTION|>--- conflicted
+++ resolved
@@ -30,13 +30,9 @@
 namespace solidity
 {
 
-<<<<<<< HEAD
-/// Pretty-printer for the abstract syntax tree (the "pretty" is arguable) for debugging purposes.
-=======
 /**
  * Pretty-printer for the abstract syntax tree (the "pretty" is arguable) for debugging purposes.
  */
->>>>>>> c45495af
 class ASTPrinter: public ASTVisitor
 {
 public:

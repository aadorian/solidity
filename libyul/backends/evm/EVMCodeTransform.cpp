--- conflicted
+++ resolved
@@ -252,17 +252,6 @@
 	checkStackHeight(&_assignment);
 }
 
-<<<<<<< HEAD
-=======
-void CodeTransform::operator()(StackAssignment const& _assignment)
-{
-	yulAssert(!m_allowStackOpt, "");
-	m_assembly.setSourceLocation(_assignment.location);
-	generateAssignment(_assignment.variableName);
-	checkStackHeight(&_assignment);
-}
-
->>>>>>> 306c7eb5
 void CodeTransform::operator()(ExpressionStatement const& _statement)
 {
 	m_assembly.setSourceLocation(_statement.location);
@@ -270,20 +259,6 @@
 	checkStackHeight(&_statement);
 }
 
-<<<<<<< HEAD
-=======
-void CodeTransform::operator()(Label const& _label)
-{
-	yulAssert(!m_allowStackOpt, "");
-	m_assembly.setSourceLocation(_label.location);
-	yulAssert(m_scope, "");
-	yulAssert(m_scope->identifiers.count(_label.name), "");
-	Scope::Label& label = std::get<Scope::Label>(m_scope->identifiers.at(_label.name));
-	m_assembly.appendLabel(labelID(label));
-	checkStackHeight(&_label);
-}
-
->>>>>>> 306c7eb5
 void CodeTransform::operator()(FunctionCall const& _call)
 {
 	yulAssert(m_scope, "");
@@ -330,43 +305,6 @@
 	}
 }
 
-<<<<<<< HEAD
-=======
-void CodeTransform::operator()(FunctionalInstruction const& _instruction)
-{
-	if (m_evm15 && (
-		_instruction.instruction == dev::eth::Instruction::JUMP ||
-		_instruction.instruction == dev::eth::Instruction::JUMPI
-	))
-	{
-		bool const isJumpI = _instruction.instruction == dev::eth::Instruction::JUMPI;
-		if (isJumpI)
-		{
-			yulAssert(_instruction.arguments.size() == 2, "");
-			visitExpression(_instruction.arguments.at(1));
-		}
-		else
-		{
-			yulAssert(_instruction.arguments.size() == 1, "");
-		}
-		m_assembly.setSourceLocation(_instruction.location);
-		auto label = labelFromIdentifier(std::get<Identifier>(_instruction.arguments.at(0)));
-		if (isJumpI)
-			m_assembly.appendJumpToIf(label);
-		else
-			m_assembly.appendJumpTo(label);
-	}
-	else
-	{
-		for (auto const& arg: _instruction.arguments | boost::adaptors::reversed)
-			visitExpression(arg);
-		m_assembly.setSourceLocation(_instruction.location);
-		m_assembly.appendInstruction(_instruction.instruction);
-	}
-	checkStackHeight(&_instruction);
-}
-
->>>>>>> 306c7eb5
 void CodeTransform::operator()(Identifier const& _identifier)
 {
 	m_assembly.setSourceLocation(_identifier.location);

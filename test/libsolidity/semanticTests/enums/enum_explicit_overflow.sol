--- conflicted
+++ resolved
@@ -23,11 +23,8 @@
 
 // ====
 // compileViaYul: also
-<<<<<<< HEAD
+// compileToEwasm: also
 // EVMVersion: >=byzantium
-=======
-// compileToEwasm: also
->>>>>>> 91c88a5f
 // ----
 // getChoiceExp(uint256): 2 -> 2
 // getChoiceExp(uint256): 3 -> FAILURE, hex"4e487b71", 33 # These should throw #

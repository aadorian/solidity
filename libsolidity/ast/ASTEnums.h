--- conflicted
+++ resolved
@@ -67,10 +67,6 @@
 	bool hasNamedArguments() const { return !names.empty(); }
 };
 
-<<<<<<< HEAD
-=======
 enum class ContractKind { Interface, Contract, Library };
 
-}
->>>>>>> 529405de
 }